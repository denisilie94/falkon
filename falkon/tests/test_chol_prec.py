import dataclasses
import unittest

import numpy as np
import pytest
import torch
from falkon.utils.tensor_helpers import move_tensor

from falkon.options import FalkonOptions

from falkon.kernels import GaussianKernel
from falkon.preconditioner import FalkonPreconditioner
from falkon.tests.conftest import fix_mat
from falkon.tests.gen_random import gen_random
from falkon.utils import decide_cuda


def assert_invariant_on_TT(prec, kMM, tol=1e-8):
    """
    T = chol(kMM) => T.T @ T = kMM
    If we solve T.T @ x = kMM we should get that x = T
    """
    T = prec.invTt(kMM)
    assert T.dtype == kMM.dtype, "Wrong data-type"

    np.testing.assert_allclose((T.T @ T).cpu().numpy(), kMM.cpu().numpy(), rtol=tol, atol=tol)


def assert_invariant_on_AT(prec, kMM, la, tol=1e-8):
    """
    T = chol(kMM) => T.T @ T = kMM
    A = chol(1/M T@T.T + la*I) => A.T @ A = ...
    We show we can recover first T and then A
    """
    M = kMM.shape[0]
    T = prec.invTt(kMM)
<<<<<<< HEAD
    ATA = (1/M)*T@T.T + la*torch.eye(M, dtype=kMM.dtype, device=kMM.device)
=======
    ATA = (1. / M) * T @ T.T + la * torch.eye(M, dtype=kMM.dtype)
>>>>>>> 02cd43e2
    A = prec.invAt(ATA)
    assert A.dtype == kMM.dtype, "Wrong data-type"

    np.testing.assert_allclose((A.T @ A).cpu().numpy(), ATA.cpu().numpy(), rtol=tol, atol=tol)


def assert_invariant_on_T(prec, kMM, tol=1e-8):
    """
    We should recover that T.T @ T = kMM
    """
    M = kMM.shape[0]
    out = prec.invT(prec.invTt(kMM))
    assert out.dtype == kMM.dtype, "Wrong data-type"

    out = out.cpu().numpy()
    np.testing.assert_allclose(out, np.eye(M, dtype=out.dtype), rtol=tol, atol=tol)


def assert_invariant_on_prec(prec, n, kMM, la, tol=1e-8):
    """
    The preconditioner 1/n * B@B.T should be = (n/M kMM.T @ kMM + la kMM)^-1
    We assert that (B@B.T)^-1 = (n/M kMM.T @ kMM + la kMM)
    """
    M = kMM.shape[0]
    desiredPrec = (n / M) * kMM.T @ kMM + la * n * kMM

    out = (1 / n) * prec.invT(prec.invA(prec.invAt(prec.invTt(desiredPrec))))
    assert out.dtype == desiredPrec.dtype, "Wrong data-type"
    out = out.cpu().numpy()
    np.testing.assert_allclose(out, np.eye(M, dtype=out.dtype), rtol=tol, atol=tol)


M = 100
N = 50_000


@pytest.fixture(scope="module")
def kernel():
    return GaussianKernel(10.0)


@pytest.fixture(scope="module")
def mat():
    return gen_random(M, M, 'float64', F=True, seed=10)


@pytest.fixture(scope="module")
def gram(kernel, mat):
    opt = FalkonOptions(compute_arch_speed=False, no_single_kernel=True, use_cpu=True)
    return kernel(torch.from_numpy(mat), torch.from_numpy(mat), opt=opt)


class TestFalkonPreconditioner:
    rtol = {
        np.float64: 1e-10,
        np.float32: 1e-2
    }
    basic_opt = FalkonOptions(compute_arch_speed=False, no_single_kernel=True)

    @pytest.mark.parametrize("order", ["C", "F"])
    @pytest.mark.parametrize("dtype", [np.float32, np.float64])
    @pytest.mark.parametrize("cpu", [
        pytest.param(True),
        pytest.param(False, marks=[pytest.mark.skipif(not decide_cuda(), reason="No GPU found.")])
    ], ids=["cpu", "gpu"])
    def test_simple(self, mat, kernel, gram, cpu, dtype, order):
        opt = dataclasses.replace(self.basic_opt, use_cpu=cpu, cpu_preconditioner=cpu)
        rtol = self.rtol[dtype]

        mat = fix_mat(mat, dtype=dtype, order=order, copy=True)
        gram = fix_mat(gram, dtype=dtype, order=order, copy=True)

        la = 100
        prec = FalkonPreconditioner(la, kernel, opt)
        prec.init(mat)
        assert_invariant_on_TT(prec, gram, tol=rtol)
        assert_invariant_on_AT(prec, gram, la, tol=rtol)
        assert_invariant_on_T(prec, gram, tol=rtol * 10)
        assert_invariant_on_prec(prec, N, gram, la, tol=rtol * 10)

    @pytest.mark.parametrize("cpu", [
        pytest.param(True),
        pytest.param(False, marks=[pytest.mark.skipif(not decide_cuda(), reason="No GPU found.")])
    ], ids=["cpu", "gpu"])
    def test_zero_lambda(self, mat, kernel, gram, cpu):
        opt = dataclasses.replace(self.basic_opt, use_cpu=cpu, cpu_preconditioner=cpu)
        mat = fix_mat(mat, dtype=np.float64, order="K", copy=True)
        gram = fix_mat(gram, dtype=np.float64, order="K", copy=True)

        la = 0
        prec = FalkonPreconditioner(la, kernel, opt)
        prec.init(mat)
        assert_invariant_on_TT(prec, gram, tol=1e-10)
        assert_invariant_on_AT(prec, gram, la, tol=1e-10)
        assert_invariant_on_T(prec, gram, tol=1e-9)
        assert_invariant_on_prec(prec, N, gram, la, tol=1e-9)

    @pytest.mark.parametrize("order", ["C", "F"])
    @pytest.mark.parametrize("dtype", [np.float32, np.float64])
    @pytest.mark.skipif(not decide_cuda(), reason="No GPU found.")
    def test_cuda_start(self, mat, kernel, gram, dtype, order):
        opt = dataclasses.replace(self.basic_opt, use_cpu=False, cpu_preconditioner=False)
        rtol = self.rtol[dtype]

        mat = fix_mat(mat, dtype=dtype, order=order, copy=True)
        gpu_mat = move_tensor(mat, "cuda:0")
        gram = fix_mat(gram, dtype=dtype, order=order, copy=True)
        gpu_gram = move_tensor(gram, "cuda:0")

        la = 1

        prec = FalkonPreconditioner(la, kernel, opt)
        prec.init(mat)

        gpu_prec = FalkonPreconditioner(la, kernel, opt)
        gpu_prec.init(gpu_mat)

        # Asserts fail, too much precision loss
        np.testing.assert_allclose(prec.dT.numpy(), gpu_prec.dT.cpu().numpy(), rtol=rtol)
        np.testing.assert_allclose(prec.dA.numpy(), gpu_prec.dA.cpu().numpy(), rtol=rtol)
        np.testing.assert_allclose(prec.fC.numpy(), gpu_prec.fC.cpu().numpy(), rtol=rtol)
        assert gpu_prec.fC.device == gpu_mat.device, "Device changed unexpectedly"

        assert_invariant_on_TT(gpu_prec, gpu_gram, tol=rtol)
        assert_invariant_on_AT(prec, gram, la, tol=rtol)
        assert_invariant_on_T(prec, gram, tol=rtol * 10)
        assert_invariant_on_prec(prec, N, gram, la, tol=rtol * 10)


@unittest.skipIf(not decide_cuda(), "No GPU found.")
def test_cpu_gpu_equality(mat, kernel, gram):
    la = 12.3

    mat = fix_mat(mat, dtype=np.float64, order="F", copy=True)

    opt = FalkonOptions(compute_arch_speed=False, use_cpu=False, cpu_preconditioner=False)
    prec_gpu = FalkonPreconditioner(la, kernel, opt)
    prec_gpu.init(mat)

    opt = dataclasses.replace(opt, use_cpu=True, cpu_preconditioner=True)
    prec_cpu = FalkonPreconditioner(la, kernel, opt)
    prec_cpu.init(mat)

    np.testing.assert_allclose(prec_cpu.fC, prec_gpu.fC, rtol=1e-10, atol=1e-10)
    np.testing.assert_allclose(prec_cpu.dA, prec_gpu.dA, rtol=1e-10)
    np.testing.assert_allclose(prec_cpu.dT, prec_gpu.dT, rtol=1e-10)<|MERGE_RESOLUTION|>--- conflicted
+++ resolved
@@ -34,11 +34,7 @@
     """
     M = kMM.shape[0]
     T = prec.invTt(kMM)
-<<<<<<< HEAD
-    ATA = (1/M)*T@T.T + la*torch.eye(M, dtype=kMM.dtype, device=kMM.device)
-=======
-    ATA = (1. / M) * T @ T.T + la * torch.eye(M, dtype=kMM.dtype)
->>>>>>> 02cd43e2
+    ATA = (1. / M) * T @ T.T + la * torch.eye(M, dtype=kMM.dtype, device=kMM.device)
     A = prec.invAt(ATA)
     assert A.dtype == kMM.dtype, "Wrong data-type"
 
